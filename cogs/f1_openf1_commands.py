--- conflicted
+++ resolved
@@ -16,6 +16,7 @@
 F1_CHANNEL_ID: int = 1413708410330939485
 F1_DATA_DIR = os.path.join(DATA_DIR, "f1")
 F1_STATE_FILE = os.path.join(F1_DATA_DIR, "openf1_auto.json")
+F1_STANDINGS_FILE = os.path.join(F1_DATA_DIR, "f1_standings.json")
 ensure_dir(F1_DATA_DIR)
 
 # Approximate color/flag emojis for a few constructors
@@ -79,6 +80,7 @@
                 await asyncio.gather(
                     self._update_next(),
                     self._update_last(),
+                    self._update_standings(),
                 )
             except Exception:
                 # On ignore pour que la boucle continue même en cas d'erreur ponctuelle
@@ -120,7 +122,8 @@
     # ── Data gathering & embeds ────────────────────────────
     @staticmethod
     def _utcnow() -> datetime:
-        return datetime.now(timezone.utc).replace(tzinfo=None)  # discord.Embed attend naïf UTC
+        # discord.Embed attend un datetime naïf interprété comme UTC
+        return datetime.now(timezone.utc).replace(tzinfo=None)
 
     async def _update_next(self) -> None:
         year = datetime.utcnow().year
@@ -207,7 +210,8 @@
         if not skey:
             return
 
-        results_url = f"{OPENF1_API}/results?session_key={skey}&position<=10"
+        # On récupère tous les résultats puis on trie/limite côté code
+        results_url = f"{OPENF1_API}/results?session_key={skey}"
         drivers_url = f"{OPENF1_API}/drivers?session_key={skey}"
 
         try:
@@ -245,8 +249,12 @@
             except (TypeError, ValueError):
                 return default
 
+        # Tri par position croissante puis limite au Top 10
+        results_sorted = sorted(results, key=lambda r: _safe_int(r.get("position"), 999))
+        results_top10 = [r for r in results_sorted if _safe_int(r.get("position"), 999) <= 10]
+
         lines: List[str] = []
-        for res in sorted(results, key=lambda r: _safe_int(r.get("position"), 99)):
+        for res in results_top10:
             pos = _safe_int(res.get("position"), 0)
             num = _safe_int(res.get("driver_number"), 0)
             info = driver_map.get(num, {"name": f"#{num}", "team": "—"})
@@ -254,22 +262,14 @@
             team = info.get("team", "—")
             team_emoji = TEAM_EMOJIS.get(team, "")
             status = str(res.get("status", "")).strip()
+            time_info = res.get("time") or "—"
             emoji = {1: "🏆", 2: "🥈", 3: "🥉"}.get(pos, f"{pos}.")
-<<<<<<< HEAD
-            if status and status.lower() not in {"finished", "classified"}:
-                emoji = "❌"
-                lines.append(
-                    f"{emoji} {team_emoji} {name} ({team}) – Abandon ({status})"
-                )
-            else:
-                lines.append(f"{emoji} {team_emoji} {name} ({team})")
-=======
-            time_info = res.get("time") or "—"
+
             if status and status.lower() not in {"finished", "classified"}:
                 emoji = "❌"
                 time_info = f"Abandon ({status})"
+
             lines.append(f"{emoji} {team_emoji} {name} ({team}) – {time_info}")
->>>>>>> 367d34e0
 
         embed = discord.Embed(
             title="🏁 Résultats — Dernier Grand Prix",
@@ -278,14 +278,12 @@
         )
         embed.add_field(
             name="🏆 Podium & Top 10",
-            value="\n".join(lines),
+            value="\n".join(lines) if lines else "—",
             inline=False,
         )
         embed.set_footer(text="Dernière mise à jour • Données OpenF1")
         await self._post_or_edit("last", embed)
 
-<<<<<<< HEAD
-=======
     async def _update_standings(self) -> None:
         year = datetime.utcnow().year
         sessions_url = f"{OPENF1_API}/sessions?year={year}&session_name=Race"
@@ -302,8 +300,9 @@
                 "constructors": {},
                 "processed_sessions": [],
             }
-        drivers = standings.get("drivers", {})
-        constructors = standings.get("constructors", {})
+
+        drivers_store: Dict[str, Dict[str, object]] = standings.get("drivers", {})
+        constructors_store: Dict[str, float] = standings.get("constructors", {})
         processed = set(standings.get("processed_sessions", []))
 
         def _date_key(sess: Dict) -> datetime:
@@ -319,6 +318,7 @@
             skey = sess.get("session_key")
             if not skey or skey in processed:
                 continue
+
             results_url = f"{OPENF1_API}/results?session_key={skey}"
             drivers_url = f"{OPENF1_API}/drivers?session_key={skey}"
             try:
@@ -345,6 +345,7 @@
                     num = int(num)
                 except (TypeError, ValueError):
                     continue
+
                 info = driver_map.get(num, {"name": f"#{num}", "team": "—"})
                 name = info.get("name", f"#{num}")
                 team = info.get("team", "—")
@@ -354,31 +355,31 @@
                     pts = 0.0
 
                 dkey = f"{year}:{num}"
-                d = drivers.setdefault(dkey, {"name": name, "team": team, "points": 0.0})
+                d = drivers_store.setdefault(dkey, {"name": name, "team": team, "points": 0.0})
                 d["name"] = name
                 d["team"] = team
                 d["points"] = float(d.get("points", 0.0)) + pts
+
                 ckey = f"{year}:{team}"
-                constructors[ckey] = float(constructors.get(ckey, 0.0)) + pts
+                constructors_store[ckey] = float(constructors_store.get(ckey, 0.0)) + pts
 
             processed.add(skey)
 
-        standings["drivers"] = drivers
-        standings["constructors"] = constructors
+        standings["drivers"] = drivers_store
+        standings["constructors"] = constructors_store
         standings["processed_sessions"] = list(processed)
         standings["year"] = year
         atomic_write_json(F1_STANDINGS_FILE, standings)
 
+        # Rendu Discord
         driver_lines: List[str] = []
-        top_drivers = [
-            d for k, d in drivers.items() if k.startswith(f"{year}:")
-        ]
+        top_drivers = [d for k, d in drivers_store.items() if k.startswith(f"{year}:")]
         top_drivers.sort(key=lambda x: float(x["points"]), reverse=True)
         top_drivers = top_drivers[:10]
         for i, d in enumerate(top_drivers, start=1):
             pts_val = float(d["points"])
             pts = int(pts_val) if pts_val.is_integer() else round(pts_val, 1)
-            team_emoji = TEAM_EMOJIS.get(d["team"], "")
+            team_emoji = TEAM_EMOJIS.get(str(d["team"]), "")
             driver_lines.append(
                 f"{i}. {team_emoji} **{d['name']}** ({d['team']}) — **{pts}**"
             )
@@ -386,7 +387,7 @@
         constructor_lines: List[str] = []
         top_teams = [
             (team_key.split(":", 1)[1], pts)
-            for team_key, pts in constructors.items()
+            for team_key, pts in constructors_store.items()
             if team_key.startswith(f"{year}:")
         ]
         top_teams.sort(key=lambda x: float(x[1]), reverse=True)
@@ -394,9 +395,7 @@
         for i, (team, pts) in enumerate(top_teams, start=1):
             pts_fmt = int(pts) if float(pts).is_integer() else round(float(pts), 1)
             team_emoji = TEAM_EMOJIS.get(team, "")
-            constructor_lines.append(
-                f"{i}. {team_emoji} **{team}** — **{pts_fmt}**"
-            )
+            constructor_lines.append(f"{i}. {team_emoji} **{team}** — **{pts_fmt}**")
 
         embed = discord.Embed(
             color=0xFF1801,
@@ -415,7 +414,6 @@
         embed.set_footer(text="Classement calculé d’après les résultats OpenF1")
         await self._post_or_edit("standings", embed)
 
->>>>>>> 367d34e0
 
 async def setup(bot: commands.Bot) -> None:
     await bot.add_cog(F1OpenF1Auto(bot))