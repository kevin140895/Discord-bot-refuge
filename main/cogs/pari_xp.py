import discord
from discord.ext import commands, tasks  # noqa: F401
from datetime import datetime
from datetime import timedelta
from datetime import date
from typing import Any, Optional, cast
from zoneinfo import ZoneInfo
from discord import ui
from discord import app_commands
from main.utils.xp_adapter import (
    get_user_xp,
    get_user_account_age_days,
    add_user_xp,
    apply_double_xp_buff,
)
import random
import inspect
import re
import logging
import asyncio

from utils import storage, timezones
from utils.timezones import TZ_PARIS
from utils.storage import load_json
from storage.roulette_store import RouletteStore
from config import DATA_DIR
from utils.discord_utils import safe_message_edit

PARI_XP_DATA_DIR = "main/data/pari_xp/"
CONFIG_PATH = PARI_XP_DATA_DIR + "config.json"
STATE_PATH = PARI_XP_DATA_DIR + "state.json"
LB_PATH = PARI_XP_DATA_DIR + "leaderboard.json"
TX_PATH = PARI_XP_DATA_DIR + "transactions.json"


class RouletteRefugeCog(commands.Cog):
    def __init__(self, bot: commands.Bot) -> None:
        self.bot = bot
        self.config = storage.load_json(storage.Path(CONFIG_PATH), {})
        self.state = storage.load_json(storage.Path(STATE_PATH), {})
        self.scheduler_task.start()
        self.leaderboard_task.start()
        self._cooldowns: dict[int, datetime] = {}
        self._bets_today: dict[int, int] = {}
        self._bets_today_date = self._now().date()
        self._last_autoheal_hub = None
        self._last_autoheal_lb = None
        self._hub_lock = asyncio.Lock()
        self._autoheal_presence_task.start()
        self.roulette_store = RouletteStore(data_dir=DATA_DIR)
        self._loss_streak: dict[int, int] = {}

    def _now(self) -> datetime:
        return datetime.now(timezones.TZ_PARIS)

    def _is_open_hours(self, dt: Optional[datetime] = None) -> bool:
        dt = dt or self._now()
        open_hour = int(self.config.get("open_hour", 8))
        close_hour = int(self.config.get("close_hour", 2))
        if open_hour < close_hour:
            return open_hour <= dt.hour < close_hour
        return dt.hour >= open_hour or dt.hour < close_hour

    async def _get_channel(self) -> Optional[discord.TextChannel]:
        channel_id = self.config.get("channel_id")
        if not channel_id:
            return None
        channel = self.bot.get_channel(int(channel_id))
        if channel is None:
            try:
                channel = await self.bot.fetch_channel(int(channel_id))
            except Exception:
                return None
        return channel if isinstance(channel, discord.TextChannel) else None

    async def _get_announce_channel(self) -> discord.TextChannel | None:
        cfg = load_json(storage.Path(CONFIG_PATH), {})
        ch_id = int(cfg.get("announce_channel_id") or 0)
        if ch_id:
            ch = self.bot.get_channel(ch_id) or await self.bot.fetch_channel(ch_id)
            if ch:
                return ch  # type: ignore[return-value]
        return await self._get_channel()

    async def _find_hub_message(
        self, channel: discord.TextChannel
    ) -> discord.Message | None:
        """Search recent channel history for an existing hub message."""
        async for msg in channel.history(limit=50):
            if msg.author == self.bot.user and msg.embeds:
                embed = msg.embeds[0]
                expected_title = f"🎰 {self.config.get('game_display_name', '🤑 Roulette Refuge')} 🎰"
                if embed.title == expected_title:
                    self.state["hub_message_id"] = msg.id
                    await storage.save_json(storage.Path(STATE_PATH), self.state)
                    return msg
        return None

    async def _find_leaderboard_message(
        self, channel: discord.TextChannel
    ) -> discord.Message | None:
        """Search pinned messages and recent history for existing leaderboard."""
        title_prefix = "📊 Roulette Refuge"
        try:
            pins = await channel.pins()
        except Exception:
            pins = []
        for msg in pins:
            if msg.author == self.bot.user:
                for embed in msg.embeds:
                    if embed.title and embed.title.startswith(title_prefix):
                        self.state["leaderboard_message_id"] = msg.id
                        await storage.save_json(storage.Path(STATE_PATH), self.state)
                        return msg
        async for msg in channel.history(limit=50):
            if msg.author == self.bot.user:
                for embed in msg.embeds:
                    if embed.title and embed.title.startswith(title_prefix):
                        self.state["leaderboard_message_id"] = msg.id
                        await storage.save_json(storage.Path(STATE_PATH), self.state)
                        return msg
        return None

    async def _ensure_hub_message(self, channel: discord.TextChannel) -> None:
        async with self._hub_lock:
            hub_id = self.state.get("hub_message_id")
            embed = self._build_hub_embed()
            view = self._build_hub_view()
            for child in view.children:
                if (
                    isinstance(child, discord.ui.Button)
                    and getattr(child, "custom_id", None) == "pari_xp_bet"
                ):
                    setattr(child, "callback", self._bet_button_callback)  # noqa: B010
            message = None
            if hub_id:
                try:
                    message = await channel.fetch_message(int(hub_id))
                except Exception:
                    message = None
            if not message:
                message = await self._find_hub_message(channel)
            if message:
                await safe_message_edit(message, embed=embed, view=view)
            else:
                message = await channel.send(embed=embed, view=view)
                self.state["hub_message_id"] = message.id
                await storage.save_json(storage.Path(STATE_PATH), self.state)

    def _build_hub_embed(self) -> discord.Embed:
        title = f"🎰 {self.config.get('game_display_name', '🤑 Roulette Refuge')} 🎰"
        is_open = self.state.get("is_open", self._is_open_hours())
        lines = [
            "━━━━━━━━━━━━━━━",
            "💵 Mise minimum : 5 XP",
            "🛑 Cooldown : 15 secondes",
            "🎲 Limite : 20 tirages / jour",
            "",
            "📩 Résultats privés (éphémères)",
            "📢 Les gros événements sont annoncés publiquement",
            "",
            "━━━━━━━━━━━━━━━",
            (
                f"🟢 État : Ouvert — ferme à ⏰ {int(self.config.get('close_hour', 2)):02d}:00"
                if is_open
                else f"🔴 État : Fermé — ouvre à ⏰ {int(self.config.get('open_hour', 8)):02d}:00"
            ),
        ]
        return discord.Embed(title=title, description="\n".join(lines))

    def _build_hub_view(self) -> discord.ui.View:
        cog = self
        is_open = self.state.get("is_open", self._is_open_hours())

        class HubView(discord.ui.View):
            def __init__(self) -> None:
                super().__init__(timeout=None)
                if not is_open:
                    for child in list(self.children):
                        self.remove_item(child)

            @discord.ui.button(
                custom_id="pari_xp_bet",
                label="Miser XP",
                style=discord.ButtonStyle.success,
            )
            async def bet(  # type: ignore[override]
                self, interaction: discord.Interaction, button: discord.ui.Button
            ) -> None:
                await cog._bet_button_callback(interaction)

        return HubView()

    async def _ensure_leaderboard_message(self, channel: discord.TextChannel) -> None:
        state = storage.load_json(storage.Path(STATE_PATH), self.state)
        msg_id = state.get("leaderboard_message_id")
        embed = self._build_leaderboard_embed()
        message = None
        if msg_id:
            try:
                message = await channel.fetch_message(int(msg_id))
            except Exception:
                message = None
        if not message:
            message = await self._find_leaderboard_message(channel)
            state = self.state
        if message:
            await safe_message_edit(message, embed=embed)
        else:
            message = await channel.send(embed=embed)
            state["leaderboard_message_id"] = message.id
            await storage.save_json(storage.Path(STATE_PATH), state)
            self.state = state

    async def _refresh_leaderboard(self, channel: discord.TextChannel) -> None:
        """Ensure leaderboard message exists and refresh its embed."""
        try:
            await self._ensure_leaderboard_message(channel)
            state = storage.load_json(storage.Path(STATE_PATH), {})
            msg_id = state.get("leaderboard_message_id")
            if not msg_id:
                return
            msg = await channel.fetch_message(int(msg_id))
            await safe_message_edit(msg, embed=self._build_leaderboard_embed())
        except Exception:
            pass

    def _build_leaderboard_embed(self) -> discord.Embed:
        tz = getattr(timezones, "TZ_PARIS", ZoneInfo("Europe/Paris"))
        now = datetime.now(tz)
        transactions = storage.load_json(storage.Path(TX_PATH), [])
        month_txs = []
        for tx in transactions:
            ts = tx.get("ts")
            try:
                dt = datetime.fromisoformat(ts)
            except Exception:
                continue
            dt = dt.astimezone(tz)
            if dt.year == now.year and dt.month == now.month:
                month_txs.append(tx)
        stats: dict[int, dict[str, int | str]] = {}
        for tx in month_txs:
            uid = tx.get("user_id")
            username = tx.get("username", str(uid))
            delta = int(tx.get("delta", 0))
            user_stat = stats.setdefault(uid, {"username": username, "net": 0})
            user_stat["username"] = username
            user_stat["net"] = int(user_stat["net"]) + delta
        winners = sorted(
            [v for v in stats.values() if int(v["net"]) > 0],
            key=lambda x: int(x["net"]),
            reverse=True,
        )[:10]
        losers = sorted(
            [v for v in stats.values() if int(v["net"]) < 0],
            key=lambda x: int(x["net"]),
        )[:10]
        win_lines = [f"{idx + 1}. {w['username']} ({int(w['net']):+} XP)" for idx, w in enumerate(winners)]
        loss_lines = [f"{idx + 1}. {loser['username']} ({int(loser['net']):+} XP)" for idx, loser in enumerate(losers)]
        biggest = None
        for tx in month_txs:
            if tx.get("delta", 0) > 0:
                if not biggest or tx["delta"] > biggest["delta"]:
                    biggest = tx
        biggest_val = f"{biggest['username']} (+{biggest['delta']} XP)" if biggest else "N/A"
        embed = discord.Embed(
            title=f"📊 Roulette Refuge — Leaderboard ({now.strftime('%B %Y')})",
            color=discord.Color.purple(),
        )
        embed.add_field(
            name="🏆 Top 10 gagnants nets (mois)",
            value="\n".join(win_lines) if win_lines else "N/A",
            inline=False,
        )
        embed.add_field(
            name="💸 Top 10 perdants (mois)",
            value="\n".join(loss_lines) if loss_lines else "N/A",
            inline=False,
        )
        embed.add_field(
            name="💥 Plus gros gain unique (mois)",
            value=biggest_val,
            inline=False,
        )
        embed.add_field(name="🔁 Séries", value="(à venir)", inline=False)
        return embed

    @commands.Cog.listener()
    async def on_ready(self) -> None:
        self.state = storage.load_json(storage.Path(STATE_PATH), {})
        channel = await self._get_channel()
        if channel:
            await self._ensure_hub_message(channel)
            # leaderboard sera géré aux étapes suivantes
            await self._ensure_leaderboard_message(channel)
        try:
            self.bot.add_view(self._build_hub_view())
        except Exception:
            pass
        try:
            await self._autoheal_presence_task()
        except Exception:
            pass

    async def _update_hub_state(self, is_open: bool) -> None:
        self.state["is_open"] = is_open
        await storage.save_json(storage.Path(STATE_PATH), self.state)
        channel = await self._get_channel()
        if channel:
            await self._ensure_hub_message(channel)

    async def _announce_open(self, channel: discord.TextChannel) -> None:
        open_hour = int(self.config.get("open_hour", 8))
        close_hour = int(self.config.get("close_hour", 2))
        lines = [
            f"Horaires : {open_hour:02d}:00→{close_hour:02d}:00",
            "Mise min : 5 XP",
            "Cooldown : 15s",
            "Cap : 20/jour",
        ]
        embed = discord.Embed(
            title="🤑 Roulette Refuge — Ouverture",
            description="\n".join(lines),
            color=discord.Color.green(),
        )
        announce_channel = await self._get_announce_channel()
        if announce_channel:
            await announce_channel.send(embed=embed)
        else:
            await channel.send(embed=embed)
        self.state["last_open_announce_ts"] = self._now().isoformat()

    def _daily_stats(self) -> dict[str, Any]:
        transactions = storage.load_json(storage.Path(TX_PATH), [])
        now = datetime.now(TZ_PARIS)
        today: date = now.date()
        day_txs = []
        for tx in transactions:
            ts = tx.get("ts")
            try:
                dt = datetime.fromisoformat(ts).astimezone(TZ_PARIS)
            except Exception:
                continue
            if dt.date() == today:
                day_txs.append(tx)
        total_bet = sum(int(tx.get("bet", 0)) for tx in day_txs)
        total_payout = sum(int(tx.get("payout", 0)) for tx in day_txs)
        net = total_payout - total_bet
        return {
            "day_txs": day_txs,
            "total_bet": total_bet,
            "total_payout": total_payout,
            "net": net,
        }

    async def _announce_close(self, channel: discord.TextChannel) -> None:
        stats = self._daily_stats()
        day_txs = stats["day_txs"]
        total_bet = stats["total_bet"]
        total_payout = stats["total_payout"]
        net = stats["net"]
        lines = [
            f"Paris : {len(day_txs)}",
            f"Total misé : {total_bet} XP",
            f"Total redistribué : {total_payout} XP",
            f"Résultat net : {net:+} XP",
        ]
        embed = discord.Embed(
            title="🤑 Roulette Refuge — Clôture du jour",
            description="\n".join(lines),
            color=discord.Color.red(),
        )
        announce_channel = await self._get_announce_channel()
        if announce_channel:
            await announce_channel.send(embed=embed)
            return
        await channel.send(embed=embed)

    async def _post_daily_summary(self, channel: discord.TextChannel) -> None:
        announce_channel = await self._get_announce_channel()
        if announce_channel:
            channel = announce_channel
        now = datetime.now(TZ_PARIS)
        daily = self._daily_stats()
        day_txs = daily["day_txs"]
        total_bet = daily["total_bet"]
        total_payout = daily["total_payout"]
        user_stats: dict[int, dict[str, int | str]] = {}
        biggest = None
        for tx in day_txs:
            uid = tx.get("user_id")
            username = tx.get("username", str(uid))
            delta = int(tx.get("delta", 0))
            if delta > 0:
                if not biggest or delta > biggest["delta"]:
                    biggest = tx
            user_stat = user_stats.setdefault(uid, {"username": username, "net": 0})
            user_stat["username"] = username
            user_stat["net"] = int(user_stat["net"]) + delta
        winners = sorted(
            [v for v in user_stats.values() if int(v["net"]) > 0],
            key=lambda x: int(x["net"]),
            reverse=True,
        )[:3]
        losers = sorted(
            [v for v in user_stats.values() if int(v["net"]) < 0],
            key=lambda x: int(x["net"]),
        )[:3]
        win_lines = [f"{idx + 1}. {w['username']} ({int(w['net']):+} XP)" for idx, w in enumerate(winners)]
        loss_lines = [f"{idx + 1}. {loser['username']} ({int(loser['net']):+} XP)" for idx, loser in enumerate(losers)]
        biggest_val = f"{biggest['username']} (+{biggest['delta']} XP)" if biggest else "N/A"
        embed = discord.Embed(
            title="🤑 Roulette Refuge — Clôture du jour",
            color=discord.Color.gold(),
            timestamp=now,
        )
        embed.add_field(
            name="🏆 Top 3 gagnants",
            value="\n".join(win_lines) if win_lines else "N/A",
            inline=False,
        )
        embed.add_field(
            name="💸 Top 3 perdants",
            value="\n".join(loss_lines) if loss_lines else "N/A",
            inline=False,
        )
        embed.add_field(
            name="💥 Plus gros gain unique",
            value=biggest_val,
            inline=False,
        )
        embed.add_field(
            name="📊 Total misé / redistribué",
            value=f"{total_bet} XP / {total_payout} XP",
            inline=False,
        )
        open_hour = int(self.config.get("open_hour", 8))
        embed.set_footer(text=f"Réouverture demain à {open_hour:02d}:00 ⏰")
        await channel.send(embed=embed)

    @tasks.loop(minutes=1.0)
    async def scheduler_task(self) -> None:
        """Gère l'ouverture et la fermeture automatiques selon la configuration."""
        tz = getattr(timezones, "TZ_PARIS", ZoneInfo("Europe/Paris"))
        now = datetime.now(tz)
        last_call_hour = int(self.config.get("last_call_hour", 1))
        last_call_minute = int(self.config.get("last_call_minute", 45))
        close_hour = int(self.config.get("close_hour", 2))

        if now.hour == 0 and now.minute == 0:
            self.state["daily_cap_counter"] = 0
            await storage.save_json(storage.Path(STATE_PATH), self.state)

        channel = await self._get_channel()
        if not channel:
            return

        if now.day == 1 and now.hour == 0 and now.minute == 0:
            await storage.save_json(storage.Path(TX_PATH), [])
            try:
                await self._refresh_leaderboard(channel)
            except Exception:
                pass

<<<<<<< HEAD
        is_open_now = self._is_open_hours(now)
        last_open_ts = self.state.get("last_open_announce_ts")
        last_open_date = (
            datetime.fromisoformat(last_open_ts).date() if last_open_ts else None
        )

        if is_open_now:
            if (
                not self.state.get("is_open", False)
                or last_open_date != now.date()
            ):
                await self._announce_open(channel)
                await self._update_hub_state(True)
            elif not self.state.get("hub_message_id"):
                await self._update_hub_state(True)
            else:
                await self._ensure_hub_message(channel)
            if (
                self.state.get("is_open", False)
                and now.hour == last_call_hour
                and now.minute == last_call_minute
            ):
                announce_ch = await self._get_announce_channel()
                msg = f"⏳ Dernier appel — fermeture dans 15 minutes ({close_hour:02d}:00)."
                if announce_ch:
                    await announce_ch.send(msg)
                    return
                await channel.send(msg)
        elif self.state.get("is_open", False):
=======
        if (
            now.hour == open_hour
            and now.minute < 2
            and not self.state.get("is_open", False)
        ):
            await self._announce_open(channel)
            await self._update_hub_state(True)
        elif (
            now.hour == last_call_hour
            and now.minute == last_call_minute
            and self.state.get("is_open", False)
        ):
            announce_ch = await self._get_announce_channel()
            msg = f"⏳ Dernier appel — fermeture dans 15 minutes ({close_hour:02d}:00)."
            if announce_ch:
                await announce_ch.send(msg)
                return
            await channel.send(msg)
        elif (
            now.hour == close_hour
            and now.minute < 2
            and self.state.get("is_open", False)
        ):
>>>>>>> 562c4fff
            await self._announce_close(channel)
            await self._update_hub_state(False)
            await self._post_daily_summary(channel)

    @scheduler_task.before_loop
    async def _wait_ready_scheduler(self) -> None:
        await self.bot.wait_until_ready()

    @tasks.loop(minutes=3.0)
    async def leaderboard_task(self) -> None:
        channel = await self._get_channel()
        if channel:
            await self._refresh_leaderboard(channel)

    @leaderboard_task.before_loop
    async def _wait_ready_lb(self) -> None:
        await self.bot.wait_until_ready()

    @tasks.loop(minutes=10.0)
    async def _autoheal_presence_task(self):
        ch = await self._get_channel()
        if not ch:
            return

        state = load_json(storage.Path(STATE_PATH), self.state)
        now = datetime.now(tz=TZ_PARIS)

        # --- HUB ---
        hub_id = state.get("hub_message_id")
        need_heal_hub = False
        _msg_hub = None
        if hub_id:
            try:
                _msg_hub = await ch.fetch_message(int(hub_id))
            except Exception:
                need_heal_hub = True
        else:
            need_heal_hub = True

        if need_heal_hub:
            if not self._last_autoheal_hub or (now - self._last_autoheal_hub) > timedelta(hours=1):
                try:
                    await self._ensure_hub_message(ch)
                    state = self.state
                    self._last_autoheal_hub = now
                except Exception:
                    pass

        # --- LEADERBOARD (si méthode dispo) ---
        if hasattr(self, "_ensure_leaderboard_message"):
            lb_id = state.get("leaderboard_message_id")
            need_heal_lb = False
            _msg_lb = None
            if lb_id:
                try:
                    _msg_lb = await ch.fetch_message(int(lb_id))
                except Exception:
                    need_heal_lb = True
            else:
                need_heal_lb = True

            if need_heal_lb:
                if not self._last_autoheal_lb or (now - self._last_autoheal_lb) > timedelta(hours=1):
                    try:
                        await self._ensure_leaderboard_message(ch)
                        state = self.state
                        self._last_autoheal_lb = now
                    except Exception:
                        pass

    @_autoheal_presence_task.before_loop
    async def _wait_ready_autoheal(self):
        await self.bot.wait_until_ready()

    async def _bet_button_callback(self, interaction: discord.Interaction) -> None:
        if interaction.channel_id != int(self.config.get("channel_id", 0)):
            await interaction.response.send_message(
                "🚪 Utilise la 🤑 Roulette Refuge dans <#1408834276228730900>.",
                ephemeral=True,
            )
            return
        await interaction.response.send_modal(self._build_bet_modal())

    def _build_bet_modal(self) -> ui.Modal:
        cog = self

        class BetModal(ui.Modal):
            def __init__(self) -> None:
                super().__init__(title="🤑 Roulette Refuge — Parier", custom_id="pari_xp_modal")
                self.amount: ui.TextInput = ui.TextInput(
                    label="Montant (XP)",
                    placeholder="≥ 5",
                    required=True,
                    custom_id="pari_xp_amount",
                )
                self.color: ui.TextInput = ui.TextInput(
                    label="Couleur (rouge/noir)",
                    placeholder="rouge ou noir",
                    required=False,
                    custom_id="pari_xp_color",
                )
                self.add_item(self.amount)
                self.add_item(self.color)

            async def on_submit(self, interaction: discord.Interaction) -> None:  # type: ignore[override]
                await cog._handle_bet_submission(interaction)

        return BetModal()

    def _draw_segment(self) -> str:
        probabilities = self.config.get("probabilities", {})
        if not probabilities:
            return "lose_0x"
        segments = list(probabilities.keys())
        weights = list(probabilities.values())
        return random.choices(segments, weights=weights, k=1)[0]

    def _compute_result(self, bet: int, segment: str) -> dict:
        payout = 0
        delta = 0
        mult: Optional[float] = None
        notes = None
        double_xp = False
        if segment == "lose_0x":
            payout = 0
            delta = -bet
            mult = 0.0
        elif segment == "half_0_5x":
            payout = bet // 2
            delta = payout - bet
            mult = 0.5
        elif segment == "even_1x":
            payout = bet
            delta = 0
            mult = 1.0
        elif segment == "win_2x":
            payout = bet * 2
            delta = payout - bet
            mult = 2.0
        elif segment == "win_5x":
            payout = bet * 5
            delta = payout - bet
            mult = 5.0
        elif segment == "win_10x":
            payout = bet * 10
            delta = payout - bet
            mult = 10.0
        elif segment == "super_jackpot_plus_1000":
            payout = bet + 1000
            delta = 1000
            notes = "super jackpot"
        elif segment == "double_xp_1h":
            payout = 0
            delta = -bet
            double_xp = True
        else:
            payout = 0
            delta = -bet
        return {
            "segment": segment,
            "payout": payout,
            "delta": delta,
            "mult": mult,
            "notes": notes,
            "double_xp": double_xp,
        }

    async def _handle_bet_submission(
        self,
        interaction: discord.Interaction,
    ) -> None:
        if interaction.channel_id != int(self.config.get("channel_id", 0)):
            await interaction.response.send_message(
                "🚪 Utilise la 🤑 Roulette Refuge dans <#1408834276228730900>.",
                ephemeral=True,
            )
            return
        amount_str = ""
        color_str = ""
        data = cast(dict[str, Any], interaction.data or {})
        for row in data.get("components", []):
            for comp in row.get("components", []):
                if comp.get("custom_id") == "pari_xp_amount":
                    amount_str = comp.get("value", "")
                elif comp.get("custom_id") == "pari_xp_color":
                    color_str = comp.get("value", "")
        now = self._now()
        if not self._is_open_hours(now):
            open_hour = int(self.config.get("open_hour", 8))
            await interaction.response.send_message(
                f"⛔ Roulette Refuge est fermée. Réouverture à {open_hour:02d}:00.",
                ephemeral=True,
            )
            return
        try:
            amount = int(amount_str)
        except Exception:
            await interaction.response.send_message(
                "❌ Mise minimale : 5 XP.",
                ephemeral=True,
            )
            return
        color_choice = color_str.strip().lower()
        if color_choice and color_choice not in ("rouge", "noir"):
            await interaction.response.send_message(
                "❌ Couleur invalide (rouge/noir).",
                ephemeral=True,
            )
            return
        min_bet = int(self.config.get("min_bet", 5))
        if amount < min_bet:
            await interaction.response.send_message(
                "❌ Mise minimale : 5 XP.",
                ephemeral=True,
            )
            return
        user_id = interaction.user.id
        user = interaction.user
        if get_user_account_age_days(user_id) < 2:
            await interaction.response.send_message(
                "❌ Ancienneté requise : 2 jours.",
                ephemeral=True,
            )
            return
        balance = get_user_xp(user_id)
        min_balance_guard = int(self.config.get("min_balance_guard", 10))
        if balance < amount or balance - amount < min_balance_guard:
            await interaction.response.send_message(
                "❌ Solde insuffisant (il faut conserver au moins 10 XP).",
                ephemeral=True,
            )
            return
        if self._bets_today_date != now.date():
            self._bets_today = {}
            self._bets_today_date = now.date()
        cd_until = self._cooldowns.get(user_id)
        if cd_until and cd_until > now:
            remaining = int((cd_until - now).total_seconds())
            await interaction.response.send_message(f"⏳ Attends {remaining}s avant de rejouer.", ephemeral=True)
            return
        self._cooldowns[user_id] = now + timedelta(seconds=15)
        daily_cap = int(self.config.get("daily_cap", 20))
        count = self._bets_today.get(user_id, 0)
        if count >= daily_cap:
            await interaction.response.send_message(
                "📉 Tu as atteint 20 paris aujourd'hui. Reviens demain.",
                ephemeral=True,
            )
            return
        self._bets_today[user_id] = count + 1

        await interaction.response.send_message(
            "✅ Mise reçue. Tirage en cours…",
            ephemeral=True,
        )
        try:
            if color_choice:
                outcome_color = random.choice(["rouge", "noir"])
                segment = f"color_{outcome_color}"
                payout = amount * 2 if color_choice == outcome_color else 0
                delta = payout - amount
                result = {
                    "payout": payout,
                    "delta": delta,
                    "mult": 2.0 if color_choice == outcome_color else 0.0,
                    "notes": f"Couleur gagnante : {outcome_color}",
                    "double_xp": False,
                }
            else:
                segment = self._draw_segment()
                result = self._compute_result(amount, segment)
            ts = self._now().isoformat()
            delta = int(cast(int, result["delta"]))
            add_user_xp(
                user_id,
                delta,
                guild_id=interaction.guild_id or 0,
                source="pari_xp",
            )
            if result.get("double_xp"):
                apply_double_xp_buff(user_id, 60)
            transactions = storage.load_json(storage.Path(TX_PATH), [])
            day_key = ts.split("T")[0]
            transactions.append(
                {
                    "ts": ts,
                    "user_id": user_id,
                    "username": user.name,
                    "bet": amount,
                    "segment": segment,
                    "payout": result["payout"],
                    "delta": result["delta"],
                    "mult": result["mult"],
                    "notes": result["notes"],
                    "double_xp": result["double_xp"],
                    "day_key": day_key,
                }
            )
            await storage.save_json(storage.Path(TX_PATH), transactions)

            award_ticket = False
            if delta < 0:
                streak = self._loss_streak.get(user_id, 0) + 1
                self._loss_streak[user_id] = streak
                if streak >= 10:
                    self._loss_streak[user_id] = 0
                    self.roulette_store.grant_ticket(str(user_id))
                    award_ticket = True
            else:
                self._loss_streak[user_id] = 0

            # Refresh leaderboard after each bet so the ranking stays up to date
            try:
                channel = await self._get_channel()
                if channel:
                    await self._refresh_leaderboard(channel)
            except Exception:
                pass
            lines = [
                f"Mise : {amount} XP",
                f"Segment : {segment}",
                f"Gain : {result['payout']} XP",
                f"Delta : {result['delta']} XP",
            ]
            if color_choice:
                lines.insert(1, f"Pari couleur : {color_choice}")
            if result["notes"]:
                lines.append(f"Note : {result['notes']}")
            if result.get("double_xp"):
                lines.append("⚡ Tu as gagné un boost Double XP 1h !")
            embed = discord.Embed(title="🎲 Résultat", description="\n".join(lines))
            await interaction.followup.send(embed=embed, ephemeral=True)
            if award_ticket:
                await interaction.followup.send(
                    (
                        f"🎉 Félicitations {user.display_name} !\n"
                        "Tu viens de décrocher un 🎟️ Ticket Gratuit dans la roulette 🌀\n\n"
                        "👉 Utilise-le dès maintenant pour tenter ta chance à la Machine à XP 🎰… sans rien miser !\n\n"
                        "💡 Un tour gratuit = une chance de plus de toucher le jackpot 💎"
                    ),
                    ephemeral=True,
                )
            public_channel = interaction.channel if isinstance(interaction.channel, discord.TextChannel) else None
            announce_channel = await self._get_announce_channel()
            if announce_channel:
                public_channel = announce_channel
            if public_channel:
                big_win_mult = self.config.get("announce_big_win_mult_threshold", 5)
                big_loss_xp = self.config.get("announce_big_loss_xp_threshold", 100)
                if segment == "super_jackpot_plus_1000":
                    content = f"💥 SUPER JACKPOT ! {user.mention} +1000 XP !"
                    if self.config.get("announce_super_jackpot_ping_here", False):
                        content = "@here " + content
                    await public_channel.send(content)
                elif result["mult"] and result["mult"] >= big_win_mult:
                    await public_channel.send(f"🎉 {user.display_name} gagne {result['mult']}× sa mise ({result['payout']} XP) !")
                elif result["delta"] <= -big_loss_xp:
                    await public_channel.send(
                        f"😢 {user.display_name} vient de perdre {abs(int(cast(int, result['delta'])))} XP..."
                    )
        except Exception as exc:  # pragma: no cover - handled explicitly
            logging.exception("Error while handling bet submission", exc_info=exc)
            try:
                await interaction.followup.send(
                    "❌ Une erreur est survenue lors du traitement de ton pari.",
                    ephemeral=True,
                )
            except Exception:
                pass
            return
    
    async def _self_check_report(self) -> dict:
        report: dict[str, str] = {}

        tz = TZ_PARIS
        open_hour = int(self.config.get("open_hour", 8))
        close_hour = int(self.config.get("close_hour", 2))
        open_ok = (
            not self._is_open_hours(datetime(2023, 1, 1, close_hour, 0, tzinfo=tz))
            and not self._is_open_hours(
                datetime(2023, 1, 1, (open_hour - 1) % 24, 59, tzinfo=tz)
            )
            and self._is_open_hours(datetime(2023, 1, 1, open_hour, 0, tzinfo=tz))
            and self._is_open_hours(
                datetime(2023, 1, 1, (close_hour - 1) % 24, 59, tzinfo=tz)
            )
        )
        report["hours"] = "PASS" if open_ok else "FAIL"

        desc = self._build_hub_embed().description or ""
        hub_ok = (
            f"🟢 État : Ouvert — ferme à ⏰ {close_hour:02d}:00" in desc
            or f"🔴 État : Fermé — ouvre à ⏰ {open_hour:02d}:00" in desc
        )
        report["hub_embed"] = "PASS" if hub_ok else "FAIL"

        modal = self._build_bet_modal()
        ui_ok = getattr(modal, "custom_id", "") == "pari_xp_modal"
        ids = [c.custom_id for c in modal.children if isinstance(c, ui.TextInput)]
        ui_ok &= ids == ["pari_xp_amount", "pari_xp_color"]
        view = self._build_hub_view()
        btn_ids = [c.custom_id or "" for c in view.children if isinstance(c, discord.ui.Button)]
        ui_ok &= all(cid.startswith("pari_xp_") for cid in btn_ids)
        report["ui_ids"] = "PASS" if ui_ok else "FAIL"

        src = inspect.getsource(self._handle_bet_submission)
        guard_strings = [
            "❌ Mise minimale : 5 XP.",
            "❌ Ancienneté requise : 2 jours.",
            "❌ Solde insuffisant (il faut conserver au moins 10 XP).",
            "⏳ Attends {remaining}s avant de rejouer.",
            "📉 Tu as atteint 20 paris aujourd'hui. Reviens demain.",
            "❌ Couleur invalide (rouge/noir).",
        ]
        guards_ok = all(s in src for s in guard_strings)
        report["guards"] = "PASS" if guards_ok else "FAIL"

        draw_src = inspect.getsource(self._draw_segment)
        cond_draw = "probabilities" in draw_src
        double = self._compute_result(10, "double_xp_1h")
        super_jp = self._compute_result(10, "super_jackpot_plus_1000")
        cond_place = (
            double.get("double_xp") and double["delta"] == -10 and super_jp["delta"] == 1000
        )
        cond_msgs = "boost Double XP 1h !" in src
        report["draw_placeholders"] = "PASS" if cond_draw and cond_place and cond_msgs else "FAIL"

        announces_ok = (
            "announce_big_win_mult_threshold" in src
            and "announce_big_loss_xp_threshold" in src
            and "announce_super_jackpot_ping_here" in src
            and "@here" in src
            and "user.display_name" in src
            and "user.mention" in src
        )
        report["announces"] = "PASS" if announces_ok else "FAIL"

        lb_ok = all(hasattr(self, name) for name in ["_ensure_leaderboard_message", "_build_leaderboard_embed"])
        lb_ok &= inspect.getsource(type(self).__init__).count("leaderboard_task.start") > 0
        lb_ok &= getattr(self.leaderboard_task, "seconds", None) == 180 or getattr(
            self.leaderboard_task, "minutes", None
        ) == 3.0
        report["leaderboard"] = "PASS" if lb_ok else "FAIL"

        summary_src = inspect.getsource(self._post_daily_summary)
        summary_ok = all(
            s in summary_src
            for s in [
                "Top 3 gagnants",
                "Top 3 perdants",
                "Plus gros gain unique",
                "Total misé / redistribué",
            ]
        )
        report["daily_summary"] = "PASS" if summary_ok else "FAIL"

        module = inspect.getmodule(self)
        module_src = inspect.getsource(module) if module else ""
        classes = [c for c in vars(module).values() if inspect.isclass(c) and c.__module__ == module.__name__] if module else []
        class_name = self.__class__.__name__
        isolation_ok = module is not None and len([c for c in classes if c.__name__ == class_name]) == 1
        custom_ids = [cid for cid in re.findall(r'custom_id="([^"]+)"', module_src) if not cid.startswith("(")]
        if module:
            isolation_ok &= all(cid.startswith("pari_xp_") for cid in custom_ids)
        else:
            isolation_ok = False
        isolation_ok &= PARI_XP_DATA_DIR == "main/data/pari_xp/"
        isolation_ok &= "pari_xp" in module_src.lower()
        report["isolation"] = "PASS" if isolation_ok else "FAIL"

        return report

    @commands.command(name="pari_xp_selfcheck")
    async def pari_xp_selfcheck(self, ctx: commands.Context) -> None:
        report = await self._self_check_report()
        logging.debug("pari_xp self-check report: %s", report)
        await ctx.send(str(report))

    @app_commands.command(name="pari_xp_selfcheck", description="Diagnostic interne Roulette Refuge")
    @app_commands.default_permissions(manage_guild=True)
    async def slash_pari_xp_selfcheck(self, interaction: discord.Interaction) -> None:
        await interaction.response.defer(ephemeral=True)
        try:
            report = await self._self_check_report()
        except Exception as e:
            await interaction.followup.send(f"❌ Erreur self-check : {e}", ephemeral=True)
            return

        color = discord.Color.green()
        if any(v != "PASS" for v in report.values()):
            color = discord.Color.orange()

        embed = discord.Embed(title="🧪 Roulette Refuge — Self-check", description="Diagnostic interne (PASS/FAIL)", color=color)
        for key, val in report.items():
            embed.add_field(name=key, value=val, inline=True)
        embed.set_footer(text="Ce diagnostic n'altère rien (add-only).")

        await interaction.followup.send(embed=embed, ephemeral=True)


async def setup(bot: commands.Bot):
    await bot.add_cog(RouletteRefugeCog(bot))<|MERGE_RESOLUTION|>--- conflicted
+++ resolved
@@ -463,24 +463,27 @@
             except Exception:
                 pass
 
-<<<<<<< HEAD
+        # --- Gestion ouverture/fermeture + "dernier appel" ---
+        open_hour = int(self.config.get("open_hour", 8))
         is_open_now = self._is_open_hours(now)
+
+        # Eviter de spam l'annonce d'ouverture : une seule fois par jour
         last_open_ts = self.state.get("last_open_announce_ts")
         last_open_date = (
             datetime.fromisoformat(last_open_ts).date() if last_open_ts else None
         )
 
         if is_open_now:
-            if (
-                not self.state.get("is_open", False)
-                or last_open_date != now.date()
-            ):
+            # (Ré)ouverture (ou hub manquant) → annonce + maj hub
+            if (not self.state.get("is_open", False)) or (last_open_date != now.date()):
                 await self._announce_open(channel)
                 await self._update_hub_state(True)
             elif not self.state.get("hub_message_id"):
                 await self._update_hub_state(True)
             else:
                 await self._ensure_hub_message(channel)
+
+            # Dernier appel 15 min avant fermeture
             if (
                 self.state.get("is_open", False)
                 and now.hour == last_call_hour
@@ -490,34 +493,14 @@
                 msg = f"⏳ Dernier appel — fermeture dans 15 minutes ({close_hour:02d}:00)."
                 if announce_ch:
                     await announce_ch.send(msg)
-                    return
-                await channel.send(msg)
+                else:
+                    await channel.send(msg)
+
         elif self.state.get("is_open", False):
-=======
-        if (
-            now.hour == open_hour
-            and now.minute < 2
-            and not self.state.get("is_open", False)
-        ):
-            await self._announce_open(channel)
-            await self._update_hub_state(True)
-        elif (
-            now.hour == last_call_hour
-            and now.minute == last_call_minute
-            and self.state.get("is_open", False)
-        ):
-            announce_ch = await self._get_announce_channel()
-            msg = f"⏳ Dernier appel — fermeture dans 15 minutes ({close_hour:02d}:00)."
-            if announce_ch:
-                await announce_ch.send(msg)
-                return
-            await channel.send(msg)
-        elif (
-            now.hour == close_hour
-            and now.minute < 2
-            and self.state.get("is_open", False)
-        ):
->>>>>>> 562c4fff
+            # On sort de la plage d'ouverture → clôture + récap + fermeture
+            await self._announce_close(channel)
+            await self._update_hub_state(False)
+            await self._post_daily_summary(channel)
             await self._announce_close(channel)
             await self._update_hub_state(False)
             await self._post_daily_summary(channel)
