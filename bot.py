"""Discord bot entry point configuring extensions, rate limits, and tasks."""

import asyncio
import logging
import os
import types
import random
import time

import discord
from discord.ext import commands
from dotenv import load_dotenv

import config
from utils.rate_limit import GlobalRateLimiter
from storage.xp_store import xp_store
from utils.rename_manager import rename_manager
from utils.channel_edit_manager import channel_edit_manager
from view import PlayerTypeView, RadioView
from utils.api_meter import api_meter, APICallCtx

load_dotenv(override=True)
logging.basicConfig(level=logging.INFO, format="%(asctime)s [%(levelname)s] %(message)s")

async def announce_level_up(
    guild: discord.Guild,
    user: discord.abc.User,
    old_lvl: int,
    new_lvl: int,
    total_xp: int,
) -> None:
    """Annonce la montée de niveau d'un utilisateur dans un salon dédié."""
    channel = guild.get_channel(config.LEVEL_UP_CHANNEL)
    if channel is None:
        return

    embed = discord.Embed(
        title="🌟 Bravo aventurier du Refuge !",
        description=(
            f"**{user.display_name}** vient de franchir une étape importante ! 🎉\n\n"
            f"{user.mention} est passé du **niveau {old_lvl}** ➝ **niveau {new_lvl}**.\n"
            "Continue ton aventure et montre ta valeur parmi la communauté du Refuge 💪"
        ),
        color=discord.Color.green(),
    )
    embed.set_footer(text=f"XP total accumulé : {total_xp}")
    embed.set_thumbnail(url=user.display_avatar.url)

    await channel.send(embed=embed)

intents = discord.Intents.default()
intents.members = True
intents.voice_states = True
intents.message_content = True
intents.presences = True

class RefugeBot(commands.Bot):
    async def setup_hook(self) -> None:
        self.add_view(PlayerTypeView())
        self.add_view(RadioView())
        await xp_store.start()
        extensions = [
            "cogs.role_reminder",
            "cogs.roulette",
<<<<<<< HEAD
            "cogs.pari_xp.roulette_refuge",
=======
            "cogs.pari_xp",
>>>>>>> 4d8818d4
            "cogs.xp",
            "cogs.voice_double_xp",
            "cogs.first_message",
            "cogs.temp_vc",
            "cogs.misc",
            "cogs.radio",
            "cogs.rock_radio",
            "cogs.stats",
            "cogs.welcome",
            "cogs.daily_ranking",
            "cogs.daily_summary_poster",
            "cogs.daily_awards",
            "cogs.api_stats",
            "cogs.game_events",
        ]
        async def _load(ext: str) -> None:
            try:
                await self.load_extension(ext)
            except Exception:
                logging.exception("Failed to load extension %s", ext)

        await asyncio.gather(*(_load(ext) for ext in extensions))
        limiter.start()
        await rename_manager.start()
        await channel_edit_manager.start()
        await api_meter.start(self)
        self.error_counter_task = self.loop.create_task(reset_http_error_counter())
        await self.tree.sync()

    async def close(self) -> None:
        await rename_manager.aclose()
        await channel_edit_manager.aclose()
        await xp_store.aclose()
        if hasattr(self, "error_counter_task"):
            self.error_counter_task.cancel()
        await super().close()


bot = RefugeBot(command_prefix="!", intents=intents)
bot.announce_level_up = announce_level_up

limiter = GlobalRateLimiter()
_orig_request = bot.http.request

http_error_counter = 0


def _record_api_call(
    route: discord.http.Route,
    method: str,
    path: str,
    status: int,
    start: float,
    retry_ms: int,
    error_code: int | None,
    data: bytes | str | None,
) -> None:
    """Enregistre l'appel API dans ``api_meter``."""
    api_meter.record_call(
        APICallCtx(
            lib="discord.py",
            method=method,
            route=path,
            major_param=next(iter(route.major_parameters), None),
            status=status,
            duration_ms=int((time.perf_counter() - start) * 1000),
            retry_after_ms=retry_ms,
            bucket=getattr(route, "bucket", None),
            ratelimit_remaining=None,
            ratelimit_reset=None,
            error_code=error_code,
            size_bytes=len(data) if data else 0,
        )
    )


async def reset_http_error_counter() -> None:
    global http_error_counter
    while True:
        await asyncio.sleep(600)
        if http_error_counter:
            logging.info("HTTP error counter reset from %d", http_error_counter)
            http_error_counter = 0


async def _limited_request(self, route, **kwargs):
    buckets = ["global"]
    path = route.path
    method = route.method

    if method == "POST" and path.startswith("/channels") and path.endswith("/messages"):
        channel_id = path.split("/")[2]
        buckets.append(f"channel:{channel_id}")
    if method == "PATCH" and path.startswith("/channels") and "/messages" not in path:
        channel_id = path.split("/")[2]
        buckets.append("channel_edit")
        buckets.append(f"channel_edit:{channel_id}")
    if "reactions" in path:
        buckets.append("reactions")
    if "/members/" in path and "/roles/" in path:
        parts = path.split("/")
        if len(parts) > 5:
            user_id = parts[4]
            buckets.append(f"roles:{user_id}")

    for bucket in buckets:
        await limiter.acquire(bucket=bucket)

    max_attempts = 5
    attempts = 0
    while True:
        start = time.perf_counter()
        status = 0
        retry_ms = 0
        error_code = None
        try:
            data = await _orig_request(route, **kwargs)
            status = 200
            return data
        except discord.HTTPException as e:
            status = e.status
            error_code = getattr(e, "code", None)
            if e.status in {401, 403, 429}:
                global http_error_counter
                http_error_counter += 1
                logging.warning("HTTP error count: %d", http_error_counter)
                if http_error_counter >= 10000:
                    logging.critical("HTTP error limit exceeded, shutting down bot")
                    await bot.close()
                    raise
                if http_error_counter >= 9000:
                    logging.error("HTTP error counter high; slowing down")
                    await asyncio.sleep(60)
            if e.status == 429:
                retry_after = 0.0
                if e.response is not None:
                    retry_after = float(e.response.headers.get("Retry-After", 0))
                    if retry_after == 0:
                        try:
                            data = await e.response.json()
                            retry_after = data.get("retry_after", 0)
                        except Exception:
                            pass
                retry_ms = int(retry_after * 1000)
                await asyncio.sleep(retry_after + random.uniform(0.05, 0.25))
                attempts += 1
                _record_api_call(
                    route,
                    method,
                    path,
                    status,
                    start,
                    retry_ms,
                    error_code,
                    kwargs.get("data"),
                )
                if attempts >= max_attempts:
                    raise
                continue
            _record_api_call(
                route,
                method,
                path,
                status,
                start,
                retry_ms,
                error_code,
                kwargs.get("data"),
            )
            raise
        except Exception:
            _record_api_call(
                route,
                method,
                path,
                status,
                start,
                retry_ms,
                error_code,
                kwargs.get("data"),
            )
            raise
        finally:
            if status == 200:
                _record_api_call(
                    route,
                    method,
                    path,
                    status,
                    start,
                    retry_ms,
                    error_code,
                    kwargs.get("data"),
                )


bot.http.request = types.MethodType(_limited_request, bot.http)


@bot.before_invoke
async def _set_api_context(ctx: commands.Context) -> None:
    cog = ctx.cog.__class__.__name__ if ctx.cog else None
    command = ctx.command.qualified_name if ctx.command else None
    api_meter.set_context(cog, command)


@bot.tree.interaction_check
async def _set_api_context_slash(interaction: discord.Interaction) -> bool:
    cmd = interaction.command.name if interaction.command else None
    cog = getattr(interaction.command, "cog_name", None)
    api_meter.set_context(cog, cmd)
    return True




TOKEN = os.getenv("DISCORD_TOKEN") or os.getenv("TOKEN") or os.getenv("BOT_TOKEN")
if not TOKEN:
    raise RuntimeError(
        "DISCORD_TOKEN manquant. Ajoute la variable dans Railway > Service > Variables"
    )

if __name__ == "__main__":
    bot.run(TOKEN)<|MERGE_RESOLUTION|>--- conflicted
+++ resolved
@@ -1,293 +1,329 @@
-"""Discord bot entry point configuring extensions, rate limits, and tasks."""
-
-import asyncio
-import logging
-import os
-import types
+"""Isolated XP betting game for 🤑 Roulette Refuge."""
+from __future__ import annotations
+
 import random
-import time
+from collections import defaultdict
+from datetime import datetime, time
+from pathlib import Path
+from typing import Any, Dict, List
 
 import discord
-from discord.ext import commands
-from dotenv import load_dotenv
-
-import config
-from utils.rate_limit import GlobalRateLimiter
-from storage.xp_store import xp_store
-from utils.rename_manager import rename_manager
-from utils.channel_edit_manager import channel_edit_manager
-from view import PlayerTypeView, RadioView
-from utils.api_meter import api_meter, APICallCtx
-
-load_dotenv(override=True)
-logging.basicConfig(level=logging.INFO, format="%(asctime)s [%(levelname)s] %(message)s")
-
-async def announce_level_up(
-    guild: discord.Guild,
-    user: discord.abc.User,
-    old_lvl: int,
-    new_lvl: int,
-    total_xp: int,
-) -> None:
-    """Annonce la montée de niveau d'un utilisateur dans un salon dédié."""
-    channel = guild.get_channel(config.LEVEL_UP_CHANNEL)
-    if channel is None:
-        return
-
-    embed = discord.Embed(
-        title="🌟 Bravo aventurier du Refuge !",
-        description=(
-            f"**{user.display_name}** vient de franchir une étape importante ! 🎉\n\n"
-            f"{user.mention} est passé du **niveau {old_lvl}** ➝ **niveau {new_lvl}**.\n"
-            "Continue ton aventure et montre ta valeur parmi la communauté du Refuge 💪"
-        ),
-        color=discord.Color.green(),
-    )
-    embed.set_footer(text=f"XP total accumulé : {total_xp}")
-    embed.set_thumbnail(url=user.display_avatar.url)
-
-    await channel.send(embed=embed)
-
-intents = discord.Intents.default()
-intents.members = True
-intents.voice_states = True
-intents.message_content = True
-intents.presences = True
-
-class RefugeBot(commands.Bot):
-    async def setup_hook(self) -> None:
-        self.add_view(PlayerTypeView())
-        self.add_view(RadioView())
-        await xp_store.start()
-        extensions = [
-            "cogs.role_reminder",
-            "cogs.roulette",
-<<<<<<< HEAD
-            "cogs.pari_xp.roulette_refuge",
-=======
-            "cogs.pari_xp",
->>>>>>> 4d8818d4
-            "cogs.xp",
-            "cogs.voice_double_xp",
-            "cogs.first_message",
-            "cogs.temp_vc",
-            "cogs.misc",
-            "cogs.radio",
-            "cogs.rock_radio",
-            "cogs.stats",
-            "cogs.welcome",
-            "cogs.daily_ranking",
-            "cogs.daily_summary_poster",
-            "cogs.daily_awards",
-            "cogs.api_stats",
-            "cogs.game_events",
+from discord.ext import commands, tasks
+
+from utils.timezones import now_paris, PARIS
+from utils.storage import load_json, save_json
+from utils.xp_adapter import get_balance, add_xp
+
+DATA_DIR = Path("data/pari_xp")
+CONFIG_PATH = DATA_DIR / "config.json"
+STATE_PATH = DATA_DIR / "state.json"
+TX_PATH = DATA_DIR / "transactions.json"
+LEADERBOARD_PATH = DATA_DIR / "leaderboard.json"
+
+
+class BetModal(discord.ui.Modal):
+    def __init__(self, cog: "RouletteRefugeCog") -> None:
+        super().__init__(title="🤑 Roulette Refuge", timeout=None, custom_id="pari_xp_modal")
+        self.cog = cog
+        self.amount = discord.ui.TextInput(label="Mise (XP)", custom_id="pari_xp_amount")
+        self.add_item(self.amount)
+
+    async def on_submit(self, interaction: discord.Interaction) -> None:  # type: ignore[override]
+        try:
+            amount = int(self.amount.value)
+        except ValueError:
+            await interaction.response.send_message("Mise invalide.", ephemeral=True)
+            return
+        await self.cog.process_bet(interaction, amount)
+
+
+class HubView(discord.ui.View):
+    def __init__(self, cog: "RouletteRefugeCog") -> None:
+        super().__init__(timeout=None)
+        self.cog = cog
+
+    @discord.ui.button(label="Miser XP", style=discord.ButtonStyle.green, custom_id="pari_xp_bet")
+    async def bet(self, interaction: discord.Interaction, button: discord.ui.Button) -> None:  # type: ignore[override]
+        await interaction.response.send_modal(BetModal(self.cog))
+
+    @discord.ui.button(label="📊 Leaderboard", style=discord.ButtonStyle.blurple, custom_id="pari_xp_leaderboard")
+    async def leaderboard(self, interaction: discord.Interaction, button: discord.ui.Button) -> None:  # type: ignore[override]
+        await self.cog.send_leaderboard(interaction)
+
+
+class RouletteRefugeCog(commands.Cog):
+    """Isolated roulette feature for XP betting."""
+
+    def __init__(self, bot: commands.Bot) -> None:
+        self.bot = bot
+        self.config: Dict[str, Any] = load_json(CONFIG_PATH, {})
+        self.state: Dict[str, Any] = load_json(STATE_PATH, {"hub_message_id": None, "leaderboard_message_id": None})
+        self.leaderboard: Dict[str, int] = load_json(LEADERBOARD_PATH, {})
+        self.transactions: List[Dict[str, Any]] = load_json(TX_PATH, [])
+        self.last_bet: Dict[int, datetime] = {}
+        self.daily_counts: Dict[int, int] = defaultdict(int)
+        self.current_day = now_paris().date()
+        self.open = False
+        self.hub_message: discord.Message | None = None
+        self.leaderboard_message: discord.Message | None = None
+        self.scheduler_task.start()
+        self.leaderboard_task.start()
+
+    # -------------------------- Utility methods --------------------------
+    def is_open(self, now: datetime | None = None) -> bool:
+        now = now or now_paris()
+        t = now.time()
+        return t >= time(8, 0) or t < time(2, 0)
+
+    async def ensure_messages(self) -> None:
+        channel_id = int(self.config.get("hub_channel_id", 0))
+        channel = self.bot.get_channel(channel_id)
+        if channel is None:
+            return
+        view = HubView(self)
+        # Hub message
+        msg_id = self.state.get("hub_message_id")
+        message: discord.Message | None = None
+        if msg_id:
+            try:
+                message = await channel.fetch_message(int(msg_id))
+            except Exception:
+                message = None
+        if message is None:
+            embed = self._hub_embed()
+            message = await channel.send(embed=embed, view=view)
+            self.state["hub_message_id"] = message.id
+            await save_json(STATE_PATH, self.state)
+        else:
+            await message.edit(embed=self._hub_embed(), view=view)
+        # Leaderboard message
+        lb_id = self.state.get("leaderboard_message_id")
+        lb_msg: discord.Message | None = None
+        if lb_id:
+            try:
+                lb_msg = await channel.fetch_message(int(lb_id))
+            except Exception:
+                lb_msg = None
+        if lb_msg is None:
+            lb_msg = await channel.send(embed=self._leaderboard_embed())
+            try:
+                await lb_msg.pin()
+            except Exception:
+                pass
+            self.state["leaderboard_message_id"] = lb_msg.id
+            await save_json(STATE_PATH, self.state)
+        self.hub_message = message
+        self.leaderboard_message = lb_msg
+
+    def _hub_embed(self) -> discord.Embed:
+        desc = "🟢 Ouvert — ferme à 02:00" if self.is_open() else "🔴 Fermé — ouvre à 08:00"
+        return discord.Embed(title="🤑 Roulette Refuge", description=desc, color=discord.Color.green())
+
+    def _leaderboard_embed(self) -> discord.Embed:
+        embed = discord.Embed(title="🏆 Leaderboard Roulette Refuge")
+        if not self.leaderboard:
+            embed.description = "Aucun pari pour le moment."
+            return embed
+        sorted_lb = sorted(self.leaderboard.items(), key=lambda x: x[1], reverse=True)[:10]
+        lines = []
+        for rank, (uid, gain) in enumerate(sorted_lb, start=1):
+            lines.append(f"{rank}. <@{uid}> — {gain:+d} XP")
+        embed.description = "\n".join(lines)
+        return embed
+
+    async def refresh_leaderboard(self) -> None:
+        embed = self._leaderboard_embed()
+        if getattr(self, "leaderboard_message", None):
+            try:
+                await self.leaderboard_message.edit(embed=embed)
+            except Exception:
+                pass
+
+    async def send_leaderboard(self, interaction: discord.Interaction) -> None:
+        if getattr(self, "leaderboard_message", None):
+            await interaction.response.send_message(f"Leaderboard : {self.leaderboard_message.jump_url}", ephemeral=True)
+        else:
+            await interaction.response.send_message("Leaderboard indisponible.", ephemeral=True)
+
+    async def process_bet(self, interaction: discord.Interaction, amount: int) -> None:
+        now = now_paris()
+        if not self.is_open(now):
+            await interaction.response.send_message("La roulette est fermée.", ephemeral=True)
+            return
+        if now.time() >= time(1, 45):
+            await interaction.response.send_message("Dernier appel passé !", ephemeral=True)
+            return
+        if amount < int(self.config.get("min_bet", 5)):
+            await interaction.response.send_message("Mise trop faible.", ephemeral=True)
+            return
+        balance = get_balance(interaction.user.id)
+        if balance < max(amount, int(self.config.get("min_balance", 10))):
+            await interaction.response.send_message("Solde insuffisant.", ephemeral=True)
+            return
+        if (now - interaction.user.created_at.replace(tzinfo=PARIS)).days < 2:
+            await interaction.response.send_message("Ancienneté insuffisante.", ephemeral=True)
+            return
+        last = self.last_bet.get(interaction.user.id)
+        if last and (now - last).total_seconds() < int(self.config.get("cooldown_seconds", 15)):
+            await interaction.response.send_message("Patiente un peu avant de rejouer.", ephemeral=True)
+            return
+        if self.daily_counts[interaction.user.id] >= int(self.config.get("daily_bet_cap", 20)):
+            await interaction.response.send_message("Cap quotidien atteint.", ephemeral=True)
+            return
+
+        outcome = self._draw()
+        net = self._compute_net(amount, outcome)
+        await add_xp(interaction.user.id, net)
+        self.last_bet[interaction.user.id] = now
+        self.daily_counts[interaction.user.id] += 1
+
+        segment = self._segment_name(outcome)
+        tx = {
+            "user": interaction.user.id,
+            "amount": amount,
+            "net": net,
+            "segment": segment,
+            "ts": now.isoformat(),
+        }
+        if outcome in {"double", "ticket"}:
+            tx["notes"] = "placeholder only"
+
+        self.transactions.append(tx)
+        await save_json(TX_PATH, self.transactions)
+        self.leaderboard[str(interaction.user.id)] = self.leaderboard.get(str(interaction.user.id), 0) + net
+        await save_json(LEADERBOARD_PATH, self.leaderboard)
+        await self.refresh_leaderboard()
+
+        msg = self._result_message(amount, net, outcome)
+        await interaction.response.send_message(msg, ephemeral=True)
+
+        channel = self.bot.get_channel(int(self.config.get("hub_channel_id", 0)))
+        if channel and (net >= amount * 4 or net <= -100 or outcome == "jackpot"):
+            if outcome == "jackpot":
+                content = f"@here {interaction.user.mention} remporte le **Super Jackpot** (+1000 XP) !"
+            elif net >= amount * 4:
+                content = f"{interaction.user.mention} gagne **{net:+d} XP** à la roulette !"
+            else:
+                content = f"{interaction.user.mention} perd **{abs(net)} XP** à la roulette…"
+            await channel.send(content)
+
+    def _compute_net(self, amount: int, outcome: Any) -> int:
+        if outcome == "jackpot":
+            return 1000
+        if isinstance(outcome, (int, float)):
+            return int(amount * (outcome - 1))
+        return -amount
+
+    def _draw(self) -> Any:
+        outcomes = [
+            0,
+            0.5,
+            1,
+            2,
+            5,
+            10,
+            "ticket",
+            "double",
+            "jackpot",
         ]
-        async def _load(ext: str) -> None:
-            try:
-                await self.load_extension(ext)
-            except Exception:
-                logging.exception("Failed to load extension %s", ext)
-
-        await asyncio.gather(*(_load(ext) for ext in extensions))
-        limiter.start()
-        await rename_manager.start()
-        await channel_edit_manager.start()
-        await api_meter.start(self)
-        self.error_counter_task = self.loop.create_task(reset_http_error_counter())
-        await self.tree.sync()
-
-    async def close(self) -> None:
-        await rename_manager.aclose()
-        await channel_edit_manager.aclose()
-        await xp_store.aclose()
-        if hasattr(self, "error_counter_task"):
-            self.error_counter_task.cancel()
-        await super().close()
-
-
-bot = RefugeBot(command_prefix="!", intents=intents)
-bot.announce_level_up = announce_level_up
-
-limiter = GlobalRateLimiter()
-_orig_request = bot.http.request
-
-http_error_counter = 0
-
-
-def _record_api_call(
-    route: discord.http.Route,
-    method: str,
-    path: str,
-    status: int,
-    start: float,
-    retry_ms: int,
-    error_code: int | None,
-    data: bytes | str | None,
-) -> None:
-    """Enregistre l'appel API dans ``api_meter``."""
-    api_meter.record_call(
-        APICallCtx(
-            lib="discord.py",
-            method=method,
-            route=path,
-            major_param=next(iter(route.major_parameters), None),
-            status=status,
-            duration_ms=int((time.perf_counter() - start) * 1000),
-            retry_after_ms=retry_ms,
-            bucket=getattr(route, "bucket", None),
-            ratelimit_remaining=None,
-            ratelimit_reset=None,
-            error_code=error_code,
-            size_bytes=len(data) if data else 0,
-        )
-    )
-
-
-async def reset_http_error_counter() -> None:
-    global http_error_counter
-    while True:
-        await asyncio.sleep(600)
-        if http_error_counter:
-            logging.info("HTTP error counter reset from %d", http_error_counter)
-            http_error_counter = 0
-
-
-async def _limited_request(self, route, **kwargs):
-    buckets = ["global"]
-    path = route.path
-    method = route.method
-
-    if method == "POST" and path.startswith("/channels") and path.endswith("/messages"):
-        channel_id = path.split("/")[2]
-        buckets.append(f"channel:{channel_id}")
-    if method == "PATCH" and path.startswith("/channels") and "/messages" not in path:
-        channel_id = path.split("/")[2]
-        buckets.append("channel_edit")
-        buckets.append(f"channel_edit:{channel_id}")
-    if "reactions" in path:
-        buckets.append("reactions")
-    if "/members/" in path and "/roles/" in path:
-        parts = path.split("/")
-        if len(parts) > 5:
-            user_id = parts[4]
-            buckets.append(f"roles:{user_id}")
-
-    for bucket in buckets:
-        await limiter.acquire(bucket=bucket)
-
-    max_attempts = 5
-    attempts = 0
-    while True:
-        start = time.perf_counter()
-        status = 0
-        retry_ms = 0
-        error_code = None
-        try:
-            data = await _orig_request(route, **kwargs)
-            status = 200
-            return data
-        except discord.HTTPException as e:
-            status = e.status
-            error_code = getattr(e, "code", None)
-            if e.status in {401, 403, 429}:
-                global http_error_counter
-                http_error_counter += 1
-                logging.warning("HTTP error count: %d", http_error_counter)
-                if http_error_counter >= 10000:
-                    logging.critical("HTTP error limit exceeded, shutting down bot")
-                    await bot.close()
-                    raise
-                if http_error_counter >= 9000:
-                    logging.error("HTTP error counter high; slowing down")
-                    await asyncio.sleep(60)
-            if e.status == 429:
-                retry_after = 0.0
-                if e.response is not None:
-                    retry_after = float(e.response.headers.get("Retry-After", 0))
-                    if retry_after == 0:
-                        try:
-                            data = await e.response.json()
-                            retry_after = data.get("retry_after", 0)
-                        except Exception:
-                            pass
-                retry_ms = int(retry_after * 1000)
-                await asyncio.sleep(retry_after + random.uniform(0.05, 0.25))
-                attempts += 1
-                _record_api_call(
-                    route,
-                    method,
-                    path,
-                    status,
-                    start,
-                    retry_ms,
-                    error_code,
-                    kwargs.get("data"),
-                )
-                if attempts >= max_attempts:
-                    raise
-                continue
-            _record_api_call(
-                route,
-                method,
-                path,
-                status,
-                start,
-                retry_ms,
-                error_code,
-                kwargs.get("data"),
-            )
-            raise
-        except Exception:
-            _record_api_call(
-                route,
-                method,
-                path,
-                status,
-                start,
-                retry_ms,
-                error_code,
-                kwargs.get("data"),
-            )
-            raise
-        finally:
-            if status == 200:
-                _record_api_call(
-                    route,
-                    method,
-                    path,
-                    status,
-                    start,
-                    retry_ms,
-                    error_code,
-                    kwargs.get("data"),
-                )
-
-
-bot.http.request = types.MethodType(_limited_request, bot.http)
-
-
-@bot.before_invoke
-async def _set_api_context(ctx: commands.Context) -> None:
-    cog = ctx.cog.__class__.__name__ if ctx.cog else None
-    command = ctx.command.qualified_name if ctx.command else None
-    api_meter.set_context(cog, command)
-
-
-@bot.tree.interaction_check
-async def _set_api_context_slash(interaction: discord.Interaction) -> bool:
-    cmd = interaction.command.name if interaction.command else None
-    cog = getattr(interaction.command, "cog_name", None)
-    api_meter.set_context(cog, cmd)
-    return True
-
-
-
-
-TOKEN = os.getenv("DISCORD_TOKEN") or os.getenv("TOKEN") or os.getenv("BOT_TOKEN")
-if not TOKEN:
-    raise RuntimeError(
-        "DISCORD_TOKEN manquant. Ajoute la variable dans Railway > Service > Variables"
-    )
-
-if __name__ == "__main__":
-    bot.run(TOKEN)+        # scale probabilities to integers to avoid float rounding issues
+        weights = [400, 180, 140, 140, 90, 30, 3, 7, 3]
+        return random.choices(outcomes, weights=weights, k=1)[0]
+
+    def _segment_name(self, outcome: Any) -> str:
+        if outcome == "double":
+            return "double_xp_1h"
+        if outcome == "ticket":
+            return "ticket_free"
+        if outcome == "jackpot":
+            return "jackpot"
+        return f"x{outcome}".replace(".", "_")
+
+    def _result_message(self, amount: int, net: int, outcome: Any) -> str:
+        """Message to display after a spin.
+
+        Double XP and ticket outcomes are placeholders; they have no gameplay
+        effect and are only communicated to the user.
+        """
+        if outcome == "jackpot":
+            return "🎉 Super Jackpot ! Tu gagnes 1000 XP !"
+        if outcome == "double":
+            return "⚡ Tu as gagné un boost Double XP (1h) ! (placeholder)"
+        if outcome == "ticket":
+            return "🎟️ Tu as gagné un ticket gratuit ! (placeholder)"
+        if net > 0:
+            return f"Tu gagnes {net:+d} XP !"
+        if net == 0:
+            return "Égalité, tu récupères ta mise."
+        return f"Tu perds {net} XP."
+
+    async def daily_summary(self) -> None:
+        channel = self.bot.get_channel(int(self.config.get("hub_channel_id", 0)))
+        if channel is None or not self.transactions:
+            return
+        totals: Dict[int, int] = defaultdict(int)
+        biggest = (0, 0)
+        total_bet = 0
+        total_net = 0
+        for tx in self.transactions:
+            uid = tx["user"]
+            net = tx["net"]
+            amount = tx["amount"]
+            totals[uid] += net
+            total_bet += amount
+            total_net += amount + net
+            if net > biggest[1]:
+                biggest = (uid, net)
+        winners = sorted(((u, g) for u, g in totals.items() if g > 0), key=lambda x: x[1], reverse=True)[:3]
+        losers = sorted(((u, g) for u, g in totals.items() if g < 0), key=lambda x: x[1])[:3]
+        embed = discord.Embed(title="📊 Résumé quotidien Roulette Refuge")
+        if winners:
+            embed.add_field(name="Top gagnants", value="\n".join(f"<@{u}> {g:+d} XP" for u, g in winners), inline=False)
+        if losers:
+            embed.add_field(name="Top perdants", value="\n".join(f"<@{u}> {g:+d} XP" for u, g in losers), inline=False)
+        if biggest[1] > 0:
+            embed.add_field(name="Plus gros gain", value=f"<@{biggest[0]}> {biggest[1]} XP", inline=False)
+        embed.add_field(name="Total misé", value=f"{total_bet} XP")
+        embed.add_field(name="Total redistribué", value=f"{total_net} XP")
+        await channel send(embed=embed)
+
+    # -------------------------- Tasks --------------------------
+    @tasks.loop(minutes=1)
+    async def scheduler_task(self) -> None:
+        now = now_paris()
+        day = now.date()
+        if day != self.current_day:
+            self.current_day = day
+            self.daily_counts.clear()
+            self.transactions.clear()
+            await save_json(TX_PATH, self.transactions)
+        is_open = self.is_open(now)
+        if is_open != self.open:
+            self.open = is_open
+            await self.ensure_messages()
+            if not self.open:
+                await self.daily_summary()
+        if self.hub_message:
+            try:
+                await self.hub_message.edit(embed=self._hub_embed())
+            except Exception:
+                pass
+
+    @scheduler_task.before_loop
+    async def before_scheduler(self) -> None:
+        await self.bot.wait_until_ready()
+        await self.ensure_messages()
+        self.open = self.is_open()
+
+    @tasks.loop(minutes=7)
+    async def leaderboard_task(self) -> None:
+        await self.refresh_leaderboard()
+
+    @leaderboard_task.before_loop
+    async def before_leaderboard(self) -> None:
+        await self.bot.wait_until_ready()
+        await self.ensure_messages()
+
+
+async def setup(bot: commands.Bot) -> None:
+    await bot.add_cog(RouletteRefugeCog(bot))