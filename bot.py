"""Main bot implementation for tests.

This module provides a minimal :class:`RefugeBot` used in the test
suite.  It exposes a few global helpers (``xp_store``
``rename_manager`` etc.) so tests can monkeypatch them and verify
interaction with the bot.
"""

from __future__ import annotations

import pkgutil
import discord
from discord.ext import commands
from config import GUILD_ID
import cogs

from storage.xp_store import xp_store
from utils.api_meter import api_meter
from utils.channel_edit_manager import channel_edit_manager
from utils.rename_manager import rename_manager
from utils.rate_limit import GlobalRateLimiter
from view import PlayerTypeView

# global rate limiter instance
limiter = GlobalRateLimiter()

async def reset_http_error_counter() -> None:
    """Reset the HTTP error counter (placeholder)."""
    # Real implementation would reset metrics.  In tests this coroutine is
    # monkeypatched, so the body can stay empty.
    return None


class RefugeBot(commands.Bot):
    """Discord bot with minimal startup and shutdown logic for tests."""

    async def setup_hook(self) -> None:  # type: ignore[override]
        """Start background helpers and synchronise the command tree."""
        # Start background helpers. In the real project these are asynchronous
        # coroutines, hence we ``await`` them so the test suite can verify
        # they have been invoked.
        await xp_store.start()
        await rename_manager.start()
        await channel_edit_manager.start()
        await api_meter.start(self)
        limiter.start()
        await reset_http_error_counter()

<<<<<<< HEAD
        # Load all cogs from the ``cogs`` package so every slash command is
        # registered when the bot starts. ``load_extension`` is patched to an
        # ``AsyncMock`` in the tests, so awaiting is safe.
        discovered = list(pkgutil.iter_modules(cogs.__path__))
        for module in discovered:
            await self.load_extension(f"{cogs.__name__}.{module.name}")

        # Ensure machine_a_sous is loaded even if it wasn't discovered
        if not any(m.name == "machine_a_sous" for m in discovered):
            await self.load_extension("cogs.machine_a_sous")

        # Sync application commands. Use guild-specific sync when ``GUILD_ID``
        # is defined so commands appear instantly on that server.
        if GUILD_ID:
            await self.tree.sync(guild=discord.Object(id=GUILD_ID))
        else:
            await self.tree.sync()
=======
        # Load Machine à sous cog.  ``load_extension`` is patched to an
        # ``AsyncMock`` in the tests, so awaiting is safe.
        await self.load_extension("cogs.machine_a_sous")
        await self.load_extension("cogs.temp_vc")
        await self.tree.sync()
>>>>>>> ef997fbd

        # Register persistent views. ``add_view`` can only be called once per
        # view instance; protect against duplicates when ``setup_hook`` runs
        # multiple times during tests or restarts.
        if not getattr(self, "_player_type_view_added", False):
            self.add_view(PlayerTypeView())
            self._player_type_view_added = True

    async def close(self) -> None:  # type: ignore[override]
        """Ensure background helpers are stopped before shutting down."""
        await rename_manager.aclose()
        await channel_edit_manager.aclose()
        await xp_store.aclose()
        await super().close()


__all__ = [
    "RefugeBot",
    "xp_store",
    "rename_manager",
    "channel_edit_manager",
    "api_meter",
    "limiter",
    "reset_http_error_counter",
]
<|MERGE_RESOLUTION|>--- conflicted
+++ resolved
@@ -24,6 +24,7 @@
 # global rate limiter instance
 limiter = GlobalRateLimiter()
 
+
 async def reset_http_error_counter() -> None:
     """Reset the HTTP error counter (placeholder)."""
     # Real implementation would reset metrics.  In tests this coroutine is
@@ -46,17 +47,19 @@
         limiter.start()
         await reset_http_error_counter()
 
-<<<<<<< HEAD
         # Load all cogs from the ``cogs`` package so every slash command is
         # registered when the bot starts. ``load_extension`` is patched to an
         # ``AsyncMock`` in the tests, so awaiting is safe.
         discovered = list(pkgutil.iter_modules(cogs.__path__))
+        loaded_names = set()
         for module in discovered:
             await self.load_extension(f"{cogs.__name__}.{module.name}")
+            loaded_names.add(module.name)
 
-        # Ensure machine_a_sous is loaded even if it wasn't discovered
-        if not any(m.name == "machine_a_sous" for m in discovered):
-            await self.load_extension("cogs.machine_a_sous")
+        # Ensure required cogs are loaded even if not discovered
+        for required in ("machine_a_sous", "temp_vc"):
+            if required not in loaded_names:
+                await self.load_extension(f"cogs.{required}")
 
         # Sync application commands. Use guild-specific sync when ``GUILD_ID``
         # is defined so commands appear instantly on that server.
@@ -64,13 +67,6 @@
             await self.tree.sync(guild=discord.Object(id=GUILD_ID))
         else:
             await self.tree.sync()
-=======
-        # Load Machine à sous cog.  ``load_extension`` is patched to an
-        # ``AsyncMock`` in the tests, so awaiting is safe.
-        await self.load_extension("cogs.machine_a_sous")
-        await self.load_extension("cogs.temp_vc")
-        await self.tree.sync()
->>>>>>> ef997fbd
 
         # Register persistent views. ``add_view`` can only be called once per
         # view instance; protect against duplicates when ``setup_hook`` runs
@@ -95,4 +91,4 @@
     "api_meter",
     "limiter",
     "reset_http_error_counter",
-]
+]